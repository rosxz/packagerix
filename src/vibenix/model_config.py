"""Model configuration for pydantic-ai integration.

This module provides model configuration compatible with the previous litellm-based system.
"""

import os
import json
from typing import Optional, Dict, Any, Tuple
from pydantic_ai.models.openai import OpenAIModel, OpenAIModelSettings
from pydantic_ai.providers.openai import OpenAIProvider
from pydantic_ai.models.anthropic import AnthropicModel, AnthropicModelSettings
from pydantic_ai.providers.anthropic import AnthropicProvider
from pydantic_ai.models.google import GoogleModel, GoogleModelSettings
from pydantic_ai.providers.google import GoogleProvider
from vibenix.ui.logging_config import logger


# Default model settings for different providers
DEFAULT_MODEL_SETTINGS = {
    "gemini": {
<<<<<<< HEAD
    },
    "anthropic": {
        "anthropic_thinking": { "type": "disabled" }
    },
    "openai": {
=======
        "max_tokens": 32768,
        "temperature": 0.1,      # Lower temperature for focused responses
        "thinking_budget": 16384,
    },
    "anthropic": {
        "temperature": 0.1,
        "anthropic_thinking": { "type": "enabled", "thinking_budget": 4096 },
        "parallel_tool_calls": False,
    },
    "openai": {
        "temperature": 0.1,
        "parallel_tool_calls": False,
>>>>>>> 5f28f834
    }
}
DEFAULT_USAGE_LIMITS = {
}

# Cache for model configuration to avoid repeated loading and logging
_cached_config = None
_cached_model = None


def load_saved_configuration() -> Optional[Tuple[str, str, Optional[str], Optional[str]]]:
    """Load previously saved configuration, returns (provider_name, model, ollama_host, openai_api_base).
    
    This maintains compatibility with the previous configuration format.
    """
    try:
        config_path = os.path.expanduser("~/.vibenix/config.json")
        
        if os.path.exists(config_path):
            with open(config_path) as f:
                config_data = json.load(f)
            
            # Extract configuration
            provider_name = config_data.get("provider")
            model = config_data.get("model")
            ollama_host = config_data.get("ollama_host")
            openai_api_base = config_data.get("openai_api_base")
            
            if provider_name and model:
                # Set OPENAI_BASE_URL if using OpenAI with custom endpoint
                if provider_name == "openai" and openai_api_base:
                    os.environ["OPENAI_BASE_URL"] = openai_api_base
                
                return provider_name, model, ollama_host, openai_api_base
            
    except Exception as e:
        logger.warning(f"Could not load saved configuration: {e}")
    
    return None


def get_model_config() -> dict:
    """Get the model configuration from env, saved config, and defaults."""
    global _cached_config
    
    # Return cached config if available
    if _cached_config is not None:
        return _cached_config
    
    # Try to load saved configuration
    saved_config = load_saved_configuration()
    
    if saved_config:
<<<<<<< HEAD
        provider_name, model, ollama_host, openai_api_base = saved_config
=======
        provider_name, model, ollama_host, openai_api_base, model_settings = saved_config
        env_model_settings = load_model_settings_from_env(provider_name) # env + defaults
        if model_settings:
            model_settings = {**model_settings, **env_model_settings} # saved + ^
>>>>>>> 5f28f834
        
        # Remove provider prefix from model if present
        if "/" in model:
            model_name = model.split("/", 1)[1]
        else:
            model_name = model
        
        # Determine base URL
        if openai_api_base:
            base_url = openai_api_base
        elif ollama_host:
            base_url = ollama_host
        else:
            base_url = "http://llama.digidow.ins.jku.at:11434/v1/"
        
        # Ensure base URL ends with /v1/ for OpenAI compatibility
        if not base_url.endswith("/v1/") and not base_url.endswith("/v1"):
            base_url = base_url.rstrip("/") + "/v1/"
        
        _cached_config = {
            "provider": provider_name,
            "model_name": model_name,
            "base_url": base_url
        }
    else:
        # Default configuration
        logger.info("No saved configuration found, using defaults")
        _cached_config = {
            "provider": "openai",
            "model_name": "qwen3-coder-30b-a3b",
            "base_url": "http://llama.digidow.ins.jku.at:11434/v1/"
        }
    
    return _cached_config


def get_model():
    """Get the model instance, creating it if necessary."""
    global _cached_model
    
    if _cached_model is None:
        # This should only happen if initialize_model_config wasn't called
        raise RuntimeError("Model not initialized. Call initialize_model_config() first.")
    
    return _cached_model



def get_model_name() -> str:
    """Get the current model name for logging."""
    config = get_model_config()
    # Always construct the full model name with provider prefix
    return f"{config['provider']}/{config['model_name']}"


def load_model_settings_from_env(provider: str) -> Dict[str, Any]:
    """Load model settings from environment variable or use defaults.
    
    Checks for VIBENIX_MODEL_SETTINGS environment variable containing JSON.
    Falls back to defaults if not found or invalid.
    
    Example GitHub CI usage:
    VIBENIX_MODEL_SETTINGS: '{"temperature": 0.1, "max_tokens": 16384}'
    """
    env_settings_json = os.environ.get("VIBENIX_MODEL_SETTINGS")
    
    if env_settings_json:
        try:
            env_settings = json.loads(env_settings_json)
            logger.info(f"Loaded model settings from VIBENIX_MODEL_SETTINGS environment variable")
            
            # Merge with defaults to ensure all required keys exist
            defaults = DEFAULT_MODEL_SETTINGS.get(provider, DEFAULT_MODEL_SETTINGS["openai"]).copy()
            merged_settings = {**defaults, **env_settings}
            
            logger.info(f"Using environment model settings: {merged_settings}")
            return merged_settings
            
        except json.JSONDecodeError as e:
            logger.warning(f"Invalid JSON in VIBENIX_MODEL_SETTINGS environment variable: {e}")
            logger.warning("Falling back to default settings")
        except Exception as e:
            logger.warning(f"Error parsing VIBENIX_MODEL_SETTINGS: {e}")
            logger.warning("Falling back to default settings")
    
    # Return defaults
    defaults = DEFAULT_MODEL_SETTINGS.get(provider, DEFAULT_MODEL_SETTINGS["openai"]).copy()
    return defaults


def create_gemini_settings(settings: Dict[str, Any]) -> GoogleModelSettings:
    """Create GoogleModelSettings from config dict."""
    # Use constants for defaults
    defaults = DEFAULT_MODEL_SETTINGS["gemini"].copy()
    
    # Merge user settings with defaults
    merged_settings = {**defaults, **settings}
    
    # Handle thinking config - convert thinking_budget to google_thinking_config format
    try:
        thinking_budget = merged_settings.pop("thinking_budget", defaults["thinking_budget"])
        merged_settings["google_thinking_config"] = {"thinking_budget": thinking_budget}
    except Exception as e:
        pass # No thinking config provided
    info_msg = f"Creating Gemini settings:"
    for key in merged_settings:
        info_msg += f" {key}={merged_settings[key]},"
    
    logger.info(info_msg.rstrip(","))
    return GoogleModelSettings(**merged_settings)


def create_openai_settings(settings: Dict[str, Any]) -> OpenAIModelSettings:
    """Create OpenAIModelSettings from config dict."""
    # Use constants for defaults
    defaults = DEFAULT_MODEL_SETTINGS["openai"].copy()
    
    merged_settings = {**defaults, **settings}
    logger.info(f"Creating OpenAI settings: max_tokens={merged_settings.get('max_tokens')}, temperature={merged_settings.get('temperature')}")
    return OpenAIModelSettings(**merged_settings)


<<<<<<< HEAD
def create_anthropic_settings(settings: Dict[str, Any]) -> AnthropicModelSettings:
    """Create AnthropicModelSettings from config dict."""
    # Use constants for defaults
    defaults = DEFAULT_MODEL_SETTINGS["anthropic"].copy()
    
    merged_settings = {**defaults, **settings}
    logger.info(f"Creating Anthropic settings: max_tokens={merged_settings.get('max_tokens')}, temperature={merged_settings.get('temperature')}, anthropic_thinking={merged_settings.get('anthropic_thinking')}")
    return AnthropicModelSettings(**merged_settings)


def initialize_model_config():
=======
def initialize_model_config(): # initialize from saved config or defaults
>>>>>>> 5f28f834
    """Initialize model configuration and create model instance. Must be called once at startup."""
    global _cached_model
    
    config = get_model_config()
    provider_name = config.get("provider", "openai")
    model_name = config.get("model_name")
    
    logger.info(f"Loaded configuration: {provider_name}/{config['model_name']} from {provider_name}")
    
    # Create model based on provider
    if provider_name == "anthropic":
        # Get Anthropic API key - check environment first (as override), then secure storage
        from vibenix.secure_keys import get_api_key
        api_key = os.environ.get("ANTHROPIC_API_KEY")
        if not api_key:
            api_key = get_api_key("ANTHROPIC_API_KEY")
            if not api_key:
                raise ValueError("ANTHROPIC_API_KEY not found in environment or secure storage. Run interactively to configure.")
        
        logger.info(f"Using Anthropic model: {model_name}")
<<<<<<< HEAD
        provider = AnthropicProvider(api_key=api_key)
        
        # Always use env settings or defaults, never from config file
        env_settings = load_model_settings_from_env("anthropic")
        model_settings = create_anthropic_settings(env_settings)
        _cached_model = AnthropicModel(model_name, provider=provider, settings=model_settings)
=======
        provider = AnthropicProvider(api_key=api_key, http_client=create_retrying_client())
        _cached_model = AnthropicModel(model_name, provider=provider)
>>>>>>> 5f28f834
    
    elif provider_name == "gemini":
        # Get Google API key - check environment first (as override), then secure storage
        from vibenix.secure_keys import get_api_key
        api_key = os.environ.get("GEMINI_API_KEY") or os.environ.get("GOOGLE_API_KEY")
        if not api_key:
            api_key = get_api_key("GEMINI_API_KEY")
            if not api_key:
                raise ValueError("GEMINI_API_KEY not found in environment or secure storage. Run interactively to configure.")
        
        logger.info(f"Using Gemini model: {model_name}")
        provider = GoogleProvider(api_key=api_key, http_client=create_retrying_client())
        
        env_settings = load_model_settings_from_env("gemini")
        model_settings = create_gemini_settings(env_settings)
        _cached_model = GoogleModel(config["model_name"], provider=provider, settings=model_settings)
    else:
        # Default to OpenAI-compatible models
        api_key = os.environ.get("OPENAI_API_KEY", "dummy")
        base_url = config.get("base_url")
        
        # Log configuration details
        if "OPENAI_BASE_URL" in os.environ:
            logger.info(f"Set OPENAI_BASE_URL to {os.environ['OPENAI_BASE_URL']}")
        
        logger.info(f"Using OpenAI-compatible model: {model_name} at {base_url}")
        provider = OpenAIProvider(base_url=base_url, api_key=api_key, http_client=create_retrying_client())
        
        env_settings = load_model_settings_from_env("openai")
        model_settings = create_openai_settings(env_settings)
        _cached_model = OpenAIModel(config["model_name"], provider=provider, settings=model_settings)


def calc_model_pricing(model: str, prompt_tokens: int, completion_tokens: int,
                       cache_read_tokens: int = 0) -> float:
    try:
        provider, model_ref = model.split("/", 1)
        from genai_prices import calc_price, Usage
        # Get pricing from genai-prices library
        price_data = calc_price(
            Usage(input_tokens=prompt_tokens, output_tokens=completion_tokens,
                  cache_read_tokens=cache_read_tokens),
            model_ref=model_ref,
            provider_id=provider,
            )
        return float(price_data.total_price)
    except ImportError:
        pass
    except Exception:
        # If genai-prices doesn't have this model, fall back to 0
        pass
    # Default to 0 for unknown models (like local/Ollama models)
    return 0.0


def create_retrying_client():
    """Create a client with smart retry handling for multiple error types."""

    from pydantic_ai.exceptions import UnexpectedModelBehavior, UsageLimitExceeded
    from pydantic_ai.retries import AsyncTenacityTransport, RetryConfig, wait_retry_after
    from httpx import AsyncClient, HTTPStatusError
    from tenacity import retry_if_exception_type, stop_after_attempt, wait_exponential
    from pydantic import BaseModel

    def should_retry_status(response: BaseModel):
        """Raise exceptions for retryable HTTP status codes."""
        if response.status_code in (429, 502, 503, 504):
            response.raise_for_status()  # This will raise HTTPStatusError

    transport = AsyncTenacityTransport(
        # Create retry configuration for handling transient failures
        config = RetryConfig(
            retry=retry_if_exception_type((HTTPStatusError,  ConnectionError)),
            wait=wait_retry_after(
                fallback_strategy=wait_exponential(multiplier=3, max=60),
                max_wait=300
            ),
            stop=stop_after_attempt(5),
            reraise=True,
        ),
        validate_response=should_retry_status
    )
    return AsyncClient(transport=transport)<|MERGE_RESOLUTION|>--- conflicted
+++ resolved
@@ -18,26 +18,16 @@
 # Default model settings for different providers
 DEFAULT_MODEL_SETTINGS = {
     "gemini": {
-<<<<<<< HEAD
     },
     "anthropic": {
-        "anthropic_thinking": { "type": "disabled" }
+        "anthropic_thinking": { "type": "disabled" },
+        "parallel_tool_calls": False,
     },
     "openai": {
-=======
         "max_tokens": 32768,
         "temperature": 0.1,      # Lower temperature for focused responses
         "thinking_budget": 16384,
-    },
-    "anthropic": {
-        "temperature": 0.1,
-        "anthropic_thinking": { "type": "enabled", "thinking_budget": 4096 },
         "parallel_tool_calls": False,
-    },
-    "openai": {
-        "temperature": 0.1,
-        "parallel_tool_calls": False,
->>>>>>> 5f28f834
     }
 }
 DEFAULT_USAGE_LIMITS = {
@@ -91,14 +81,7 @@
     saved_config = load_saved_configuration()
     
     if saved_config:
-<<<<<<< HEAD
         provider_name, model, ollama_host, openai_api_base = saved_config
-=======
-        provider_name, model, ollama_host, openai_api_base, model_settings = saved_config
-        env_model_settings = load_model_settings_from_env(provider_name) # env + defaults
-        if model_settings:
-            model_settings = {**model_settings, **env_model_settings} # saved + ^
->>>>>>> 5f28f834
         
         # Remove provider prefix from model if present
         if "/" in model:
@@ -221,7 +204,6 @@
     return OpenAIModelSettings(**merged_settings)
 
 
-<<<<<<< HEAD
 def create_anthropic_settings(settings: Dict[str, Any]) -> AnthropicModelSettings:
     """Create AnthropicModelSettings from config dict."""
     # Use constants for defaults
@@ -233,9 +215,6 @@
 
 
 def initialize_model_config():
-=======
-def initialize_model_config(): # initialize from saved config or defaults
->>>>>>> 5f28f834
     """Initialize model configuration and create model instance. Must be called once at startup."""
     global _cached_model
     
@@ -256,17 +235,12 @@
                 raise ValueError("ANTHROPIC_API_KEY not found in environment or secure storage. Run interactively to configure.")
         
         logger.info(f"Using Anthropic model: {model_name}")
-<<<<<<< HEAD
-        provider = AnthropicProvider(api_key=api_key)
+        provider = AnthropicProvider(api_key=api_key, http_client=create_retrying_client())
         
         # Always use env settings or defaults, never from config file
         env_settings = load_model_settings_from_env("anthropic")
         model_settings = create_anthropic_settings(env_settings)
         _cached_model = AnthropicModel(model_name, provider=provider, settings=model_settings)
-=======
-        provider = AnthropicProvider(api_key=api_key, http_client=create_retrying_client())
-        _cached_model = AnthropicModel(model_name, provider=provider)
->>>>>>> 5f28f834
     
     elif provider_name == "gemini":
         # Get Google API key - check environment first (as override), then secure storage
