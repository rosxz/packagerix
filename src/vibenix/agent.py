"""Pydantic-AI agent implementation for vibenix.

This module provides the core agent functionality using pydantic-ai.
"""

import asyncio
from typing import Callable, Any
from pydantic_ai import Agent, UnexpectedModelBehavior, capture_run_messages
from pydantic_ai.usage import UsageLimits
from tenacity import retry, stop_after_attempt, wait_exponential, retry_if_exception_type, RetryError
from pydantic_ai.exceptions import UsageLimitExceeded, UnexpectedModelBehavior
from vibenix.model_config import get_model
from vibenix.ui.conversation import get_ui_adapter, Message, Actor, Usage
from vibenix.usage_utils import extract_usage_tokens
from vibenix.ccl_log import get_logger
from vibenix.model_config import DEFAULT_USAGE_LIMITS
import logging

logger = logging.getLogger(__name__)

# Global variable to store failed messages for retry callback
_global_failed_messages = None


class VibenixAgent:
    """Main agent for vibenix using pydantic-ai."""
    def __init__(self, instructions: str = None, output_type: type = None):
        """Initialize the agent with optional custom instructions and output type."""
        self.model = get_model()
        default_instructions = "You are a software packaging expert who can build any project using the Nix programming language."
        
        # Only pass output_type if it's not None
        if output_type is not None:
            self.agent = Agent(
                model=self.model,
                instructions=instructions or default_instructions,
                output_type=output_type,
            )
        else:
            self.agent = Agent(
                model=self.model,
                instructions=instructions or default_instructions,
            )
        
        self._tools = []
        self._output_type = output_type  # Store output type for later checks
    
    # Could use https://ai.pydantic.dev/durable_execution/prefect/#durable-agent for caching
    def add_tool(self, func: Callable) -> None:
        # Use tool_plain since our tools don't need RunContext
        # All tools should be sequential to avoid race conditions in file operations
        self.agent.tool_plain(func, sequential=True)
        self._tools.append(func)
    
    
    @retry(
      retry=retry_if_exception_type((UsageLimitExceeded, UnexpectedModelBehavior)),
      stop=stop_after_attempt(3),
      wait=wait_exponential(multiplier=3, max=60),
      before_sleep=lambda retry_state: _capture_failed_usage_before_retry(retry_state, _global_failed_messages)
    )
    async def run_async(self, prompt: str) -> tuple[Any, Usage]:
        """Run the agent asynchronously and return response with usage."""
<<<<<<< HEAD
        async def _run_agent():
            result = await self.agent.run(prompt)
            
            # Convert pydantic-ai usage to our Usage dataclass
            usage_data = result.usage() if hasattr(result, 'usage') else None
            prompt_tokens, completion_tokens = extract_usage_tokens(usage_data)
            usage = Usage(prompt_tokens=prompt_tokens, completion_tokens=completion_tokens)
            
            # Handle both text and structured output
            output = result.output
            
            return output, usage
=======
        global _global_failed_messages
        
        # Reset usage limits on retry attempts (they are fresh for each agent.run())
        limits = DEFAULT_USAGE_LIMITS.copy()
        usage_limits = UsageLimits(**limits)
        
        # Capture messages to calculate usage on failure
        with capture_run_messages() as messages:
            try:
                result = await self.agent.run(prompt, usage_limits=usage_limits)
            except (UsageLimitExceeded, UnexpectedModelBehavior) as e:
                # Store messages globally for the before_sleep callback
                _global_failed_messages = list(messages)
                raise
>>>>>>> 5f28f834
        
        # Convert pydantic-ai usage to our Usage dataclass
        usage_data = result.usage() if hasattr(result, 'usage') else None
        usage = Usage(
            prompt_tokens=usage_data.input_tokens if usage_data else 0,
            completion_tokens=usage_data.output_tokens if usage_data else 0,
            cache_read_tokens=usage_data.cache_read_tokens if usage_data else 0,
        )
        
        # Handle both text and structured output
        output = result.output
        
        return output, usage
    
    def run(self, prompt: str) -> tuple[str, Usage]:
        """Run the agent synchronously."""
        # Create event loop if needed
        try:
            loop = asyncio.get_event_loop()
        except RuntimeError:
            loop = asyncio.new_event_loop()
            asyncio.set_event_loop(loop)
        
        return loop.run_until_complete(self.run_async(prompt))
    
    @retry(
      retry=retry_if_exception_type((UsageLimitExceeded, UnexpectedModelBehavior)),
      stop=stop_after_attempt(3),
      wait=wait_exponential(multiplier=3, max=60),
      before_sleep=lambda retry_state: _capture_failed_usage_before_retry(retry_state, _global_failed_messages),
      retry_error_callback=lambda retry_state: _capture_failed_usage_before_retry(retry_state, _global_failed_messages)
    )
    async def run_stream_async(self, prompt: str) -> tuple[str, Usage]:
        """Run the agent with streaming and return complete response with usage."""
        global _global_failed_messages
        
        adapter = get_ui_adapter()
        
        # For text output, we use regular run method to avoid streaming issues
        # We can get rid of this by switching away from text output to structured output for the updated code
        if self._output_type is None:
            # Reset usage limits on retry attempts (they are fresh for each agent.run())
            limits = DEFAULT_USAGE_LIMITS.copy()
            usage_limits = UsageLimits(**limits)
            
            # Capture messages to calculate usage on failure
            with capture_run_messages() as messages:
                try:
                    result = await self.agent.run(prompt, usage_limits=usage_limits)
                except (UsageLimitExceeded, UnexpectedModelBehavior) as e:
                    # Store messages globally for the before_sleep callback
                    _global_failed_messages = list(messages)
                    raise
            
            # Get the text output
            output = result.output
            full_response = ""
            if output:
                full_response = str(output)
                # Show the complete response in the UI
                adapter.show_message(Message(Actor.MODEL, full_response))
                print(full_response)
            
            # Get usage data
            usage_data = result.usage() if hasattr(result, 'usage') else None
            usage = Usage(
                prompt_tokens=usage_data.input_tokens if usage_data else 0,
                completion_tokens=usage_data.output_tokens if usage_data else 0,
                cache_read_tokens=usage_data.cache_read_tokens if usage_data else 0,
            )
            
            return full_response, usage
        else:
            # For structured output, use streaming
            # Reset usage limits on retry attempts (they are fresh for each agent.run())
            limits = DEFAULT_USAGE_LIMITS.copy()
            usage_limits = UsageLimits(**limits)
            
            # Capture messages to calculate usage on failure
            with capture_run_messages() as messages:
                try:
                    async with self.agent.run_stream(prompt, usage_limits=usage_limits) as result:
                        output = await result.get_output()
                        full_response = str(output)
                except (UsageLimitExceeded, UnexpectedModelBehavior) as e:
                    # Store messages globally for the before_sleep callback
                    _global_failed_messages = list(messages)
                    raise
                print(full_response)
                
                # Get usage data
                usage_data = result.usage() if hasattr(result, 'usage') else None
<<<<<<< HEAD
                prompt_tokens, completion_tokens = extract_usage_tokens(usage_data)
                usage = Usage(prompt_tokens=prompt_tokens, completion_tokens=completion_tokens)
                
                return full_response, usage
            
            return await _retry_with_backoff(_run_stream_agent)
        else:
            # For structured output, use streaming
            async def _run_structured_agent():
                async with self.agent.run_stream(prompt) as result:
                    output = await result.get_output()
                    full_response = str(output)
                    print(full_response)
                    
                    # Get usage data
                    usage_data = result.usage() if hasattr(result, 'usage') else None
                    prompt_tokens, completion_tokens = extract_usage_tokens(usage_data)
                    usage = Usage(prompt_tokens=prompt_tokens, completion_tokens=completion_tokens)
                    
                    return full_response, usage
            
            return await _retry_with_backoff(_run_structured_agent)
=======
                usage = Usage(
                    prompt_tokens=usage_data.input_tokens if usage_data else 0,
                    completion_tokens=usage_data.output_tokens if usage_data else 0,
                    cache_read_tokens=usage_data.cache_read_tokens if usage_data else 0,
                )
                
                return full_response, usage
>>>>>>> 5f28f834
    
    def run_stream(self, prompt: str) -> tuple[str, Usage]:
        """Run the agent with streaming synchronously."""
        try:
            loop = asyncio.get_event_loop()
        except RuntimeError:
            loop = asyncio.new_event_loop()
            asyncio.set_event_loop(loop)
        
        return loop.run_until_complete(self.run_stream_async(prompt))

def _capture_failed_usage_before_retry(retry_state, failed_messages=None):
    """Capture usage from failed request and add to iteration tracking before retry."""
    try:
        exception = retry_state.outcome.exception()
        print(f"Retrying prompt due to exception: {exception}")

        attempt = retry_state.attempt_number if retry_state else 1
        # Add separator to logs for retry attempts
        get_logger().write_kv("retry_attempt", str(attempt))
        get_logger().write_kv("exception", str(exception))

        if any(isinstance(exception, kind) for kind in (UsageLimitExceeded, UnexpectedModelBehavior)) \
         and failed_messages:
            # Calculate usage from the failed messages
            total_input_tokens = 0
            total_output_tokens = 0
            total_cache_tokens = 0
            
            for message in failed_messages:
                # Only responses have usage (request+response combined)
                # So if it fails on the request, there is no usage to capture
                # TODO we should go by pairs
                if hasattr(message, 'usage') and message.usage: 
                    total_input_tokens += getattr(message.usage, 'input_tokens', 0)
                    total_output_tokens += getattr(message.usage, 'output_tokens', 0)
                    total_cache_tokens += getattr(message.usage, 'cache_read_tokens', 0)
            
            if total_input_tokens > 0 or total_output_tokens > 0:
                failed_usage = Usage(
                    prompt_tokens=total_input_tokens,
                    completion_tokens=total_output_tokens,
                    cache_read_tokens=total_cache_tokens,
                )
                
                from vibenix.ui.conversation_templated import model_prompt_manager
                model_prompt_manager.add_iteration_usage(failed_usage)
            else:
                # Fallback: extract from exception message
                import re
                exc_str = str(exception)
                total_match = re.search(r'total_tokens=(\d+)', exc_str)
                if total_match:
                    total_tokens = int(total_match.group(1))
                    estimated_usage = Usage(
                        prompt_tokens=int(total_tokens * 0.8),
                        completion_tokens=int(total_tokens * 0.2),
                        cache_read_tokens=0,
                    )
                    
                    from vibenix.ui.conversation_templated import model_prompt_manager
                    model_prompt_manager.add_iteration_usage(estimated_usage)
                
    except Exception as e:
        print(f"Could not capture failed usage before retry: {e}")
        # Don't let usage tracking errors break the retry flow
    finally:
        exception = retry_state.outcome.exception()
        if isinstance(exception, RetryError):
            raise exception<|MERGE_RESOLUTION|>--- conflicted
+++ resolved
@@ -61,20 +61,6 @@
     )
     async def run_async(self, prompt: str) -> tuple[Any, Usage]:
         """Run the agent asynchronously and return response with usage."""
-<<<<<<< HEAD
-        async def _run_agent():
-            result = await self.agent.run(prompt)
-            
-            # Convert pydantic-ai usage to our Usage dataclass
-            usage_data = result.usage() if hasattr(result, 'usage') else None
-            prompt_tokens, completion_tokens = extract_usage_tokens(usage_data)
-            usage = Usage(prompt_tokens=prompt_tokens, completion_tokens=completion_tokens)
-            
-            # Handle both text and structured output
-            output = result.output
-            
-            return output, usage
-=======
         global _global_failed_messages
         
         # Reset usage limits on retry attempts (they are fresh for each agent.run())
@@ -89,7 +75,6 @@
                 # Store messages globally for the before_sleep callback
                 _global_failed_messages = list(messages)
                 raise
->>>>>>> 5f28f834
         
         # Convert pydantic-ai usage to our Usage dataclass
         usage_data = result.usage() if hasattr(result, 'usage') else None
@@ -164,56 +149,35 @@
             return full_response, usage
         else:
             # For structured output, use streaming
-            # Reset usage limits on retry attempts (they are fresh for each agent.run())
-            limits = DEFAULT_USAGE_LIMITS.copy()
-            usage_limits = UsageLimits(**limits)
-            
-            # Capture messages to calculate usage on failure
-            with capture_run_messages() as messages:
-                try:
-                    async with self.agent.run_stream(prompt, usage_limits=usage_limits) as result:
-                        output = await result.get_output()
-                        full_response = str(output)
-                except (UsageLimitExceeded, UnexpectedModelBehavior) as e:
-                    # Store messages globally for the before_sleep callback
-                    _global_failed_messages = list(messages)
-                    raise
-                print(full_response)
+            async def _run_structured_agent():
+                # Reset usage limits on retry attempts (they are fresh for each agent.run())
+                limits = DEFAULT_USAGE_LIMITS.copy()
+                usage_limits = UsageLimits(**limits)
                 
-                # Get usage data
-                usage_data = result.usage() if hasattr(result, 'usage') else None
-<<<<<<< HEAD
-                prompt_tokens, completion_tokens = extract_usage_tokens(usage_data)
-                usage = Usage(prompt_tokens=prompt_tokens, completion_tokens=completion_tokens)
-                
-                return full_response, usage
-            
-            return await _retry_with_backoff(_run_stream_agent)
-        else:
-            # For structured output, use streaming
-            async def _run_structured_agent():
-                async with self.agent.run_stream(prompt) as result:
-                    output = await result.get_output()
-                    full_response = str(output)
+                # Capture messages to calculate usage on failure
+                with capture_run_messages() as messages:
+                    try:
+                        async with self.agent.run_stream(prompt, usage_limits=usage_limits) as result:
+                            output = await result.get_output()
+                            full_response = str(output)
+                    except (UsageLimitExceeded, UnexpectedModelBehavior) as e:
+                        # Store messages globally for the before_sleep callback
+                        _global_failed_messages = list(messages)
+                        raise
                     print(full_response)
                     
                     # Get usage data
                     usage_data = result.usage() if hasattr(result, 'usage') else None
                     prompt_tokens, completion_tokens = extract_usage_tokens(usage_data)
-                    usage = Usage(prompt_tokens=prompt_tokens, completion_tokens=completion_tokens)
+                    usage = Usage(
+                        prompt_tokens=prompt_tokens,
+                        completion_tokens=completion_tokens,
+                        cache_read_tokens=usage_data.cache_read_tokens if usage_data else 0,
+                    )
                     
                     return full_response, usage
             
             return await _retry_with_backoff(_run_structured_agent)
-=======
-                usage = Usage(
-                    prompt_tokens=usage_data.input_tokens if usage_data else 0,
-                    completion_tokens=usage_data.output_tokens if usage_data else 0,
-                    cache_read_tokens=usage_data.cache_read_tokens if usage_data else 0,
-                )
-                
-                return full_response, usage
->>>>>>> 5f28f834
     
     def run_stream(self, prompt: str) -> tuple[str, Usage]:
         """Run the agent with streaming synchronously."""
